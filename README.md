--- conflicted
+++ resolved
@@ -1,7 +1,4 @@
-<<<<<<< HEAD
-# STAMP: Scalable Task- And Model-agnostic Collaborative Perception
-
-<!-- [![Video](video)](https://www.youtube.com/watch?v=OlQDg7EMWrE) -->
+# [ICLR'25] STAMP: Scalable Task And Model-agnostic Collaborative Perception 
 
 This repo hosts the official implementation of STAMP: an open heterogeneous multi-agent collaborative perception framework for autonomous driving.
 
@@ -30,11 +27,6 @@
     Your browser does not support the video tag.
   </video>
 </p>
-=======
-# [ICLR'25] STAMP: Scalable Task And Model-agnostic Collaborative Perception 
-
-This repository provides an open heterogeneous multi-agent collaborative perception framework for autonomous driving.
->>>>>>> 11dfee44
 
 Our framework supports:
 
